--- conflicted
+++ resolved
@@ -31,12 +31,6 @@
 
 impl Testnet {
     /// Run a new testnet with a local DHT.
-<<<<<<< HEAD
-    /// Pass an optional postgres connection string to use for the homeserver.
-    /// If None, the default test connection string is used.
-=======
-    /// Sets the process wide Pubky global client to use this testnet.
->>>>>>> 0513f6a8
     pub async fn new() -> Result<Self> {
         let dht = pkarr::mainline::Testnet::new_async(2).await?;
         let testnet = Self {
@@ -89,34 +83,23 @@
     /// Automatically listens on the default ports.
     /// Automatically uses the configured bootstrap nodes and relays in this Testnet.
     pub async fn create_homeserver(&mut self) -> Result<&HomeserverSuite> {
-<<<<<<< HEAD
         let mut config = ConfigToml::test();
         if let Some(connection_string) = self.postgres_connection_string.as_ref() {
             config.general.database_url = connection_string.clone();
         }
         let mock_dir = MockDataDir::new(config, Some(Keypair::from_secret_key(&[0; 32])))?;
-        self.create_homeserver_suite_with_mock(mock_dir).await
-=======
-        let mock_dir =
-            MockDataDir::new(ConfigToml::test(), Some(Keypair::from_secret_key(&[0; 32])))?;
         self.create_homeserver_with_mock(mock_dir).await
->>>>>>> 0513f6a8
     }
 
     /// Creates a homeserver suite using a freshly generated random keypair.
     /// Automatically listens on the configured ports and uses this Testnet's bootstrap nodes and relays.
     pub async fn create_random_homeserver(&mut self) -> Result<&HomeserverSuite> {
-<<<<<<< HEAD
         let mut config = ConfigToml::test();
         if let Some(connection_string) = self.postgres_connection_string.as_ref() {
             config.general.database_url = connection_string.clone();
         }
         let mock_dir = MockDataDir::new(config, Some(Keypair::random()))?;
-        self.create_homeserver_suite_with_mock(mock_dir).await
-=======
-        let mock_dir = MockDataDir::new(ConfigToml::test(), Some(Keypair::random()))?;
         self.create_homeserver_with_mock(mock_dir).await
->>>>>>> 0513f6a8
     }
 
     /// Run the full homeserver suite with core and admin server
@@ -250,14 +233,8 @@
 
 #[cfg(test)]
 mod test {
-<<<<<<< HEAD
     use crate::Testnet;
     use pubky::Keypair;
-=======
-    use std::time::Duration;
-
-    use crate::{pubky::Keypair, Testnet};
->>>>>>> 0513f6a8
 
     /// Make sure the components are kept alive even when dropped.
     #[tokio::test]
@@ -322,52 +299,6 @@
             .unwrap();
     }
 
-<<<<<<< HEAD
-=======
-    #[tokio::test]
-    #[ignore]
-    async fn test_spawn_in_parallel() {
-        let mut handles = Vec::new();
-
-        for _ in 0..10 {
-            let handle = tokio::spawn(async move {
-                let mut testnet = match Testnet::new().await {
-                    Ok(testnet) => testnet,
-                    Err(e) => {
-                        panic!("Failed to create testnet: {}", e);
-                    }
-                };
-                match testnet.create_homeserver().await {
-                    Ok(hs) => hs,
-                    Err(e) => {
-                        panic!("Failed to create homeserver suite: {}", e);
-                    }
-                };
-                let hs = testnet.homeservers.first().unwrap();
-
-                let sdk = testnet.sdk().unwrap();
-
-                let signer = sdk.signer(Keypair::random());
-
-                let session = signer.signup(&hs.public_key(), None).await.unwrap();
-
-                assert_eq!(session.info().public_key(), &signer.public_key());
-                tokio::time::sleep(Duration::from_secs(3)).await;
-            });
-            handles.push(handle);
-        }
-
-        for handle in handles {
-            match handle.await {
-                Ok(_) => {}
-                Err(e) => {
-                    panic!("{}", e);
-                }
-            }
-        }
-    }
-
->>>>>>> 0513f6a8
     /// Test relay resolvable.
     /// This simulates pkarr clients in a browser.
     /// Made due to https://github.com/pubky/pkarr/issues/140
