use std::{future::IntoFuture, net::SocketAddr};

use anyhow::{Error, Result};
use pubky_common::auth::AuthVerifier;
use tokio::{net::TcpListener, signal, task::JoinSet};
use tracing::{debug, info, warn};

use pkarr::{
    mainline::dht::{DhtSettings, Testnet},
    PublicKey, Settings,
};

use crate::{config::Config, database::DB, pkarr::publish_server_packet};

#[derive(Debug)]
pub struct Homeserver {
    state: AppState,
    tasks: JoinSet<std::io::Result<()>>,
}

#[derive(Clone, Debug)]
pub(crate) struct AppState {
<<<<<<< HEAD
    pub verifier: AuthVerifier,
    pub db: DB,
    pub pkarr_client: pkarr::Client,
=======
    pub(crate) verifier: AuthVerifier,
    pub(crate) db: DB,
    pub(crate) pkarr_client: pkarr::Client,
    pub(crate) config: Config,
    pub(crate) port: u16,
>>>>>>> 72f86849
}

impl Homeserver {
    pub async fn start(config: Config) -> Result<Self> {
        debug!(?config);

        let db = DB::open(config.clone())?;

<<<<<<< HEAD
        let db = DB::open(&config.storage()?)?;

=======
>>>>>>> 72f86849
        let pkarr_client = pkarr::Client::new(Settings {
            dht: DhtSettings {
                bootstrap: config.bootstsrap(),
                request_timeout: config.dht_request_timeout(),
                ..Default::default()
            },
            ..Default::default()
        })?;
<<<<<<< HEAD

        let state = AppState {
            verifier: AuthVerifier::default(),
            db,
            pkarr_client: pkarr_client.clone(),
        };

        let app = crate::routes::create_app(state);
=======
>>>>>>> 72f86849

        let mut tasks = JoinSet::new();

        let listener = TcpListener::bind(SocketAddr::from(([0, 0, 0, 0], config.port()))).await?;

        let port = listener.local_addr()?.port();

        let state = AppState {
            verifier: AuthVerifier::default(),
            db,
            pkarr_client,
            config: config.clone(),
            port,
        };

        let app = crate::routes::create_app(state.clone());

        // Spawn http server task
        tasks.spawn(
            axum::serve(
                listener,
                app.into_make_service_with_connect_info::<SocketAddr>(),
            )
            .with_graceful_shutdown(shutdown_signal())
            .into_future(),
        );

        info!("Homeserver listening on http://localhost:{port}");

        publish_server_packet(
            &state.pkarr_client,
            config.keypair(),
            &state
                .config
                .domain()
                .clone()
                .unwrap_or("localhost".to_string()),
            port,
        )
        .await?;

<<<<<<< HEAD
        info!("Homeserver listening on http://{}", keypair.public_key());
=======
        info!(
            "Homeserver listening on pubky://{}",
            config.keypair().public_key()
        );
>>>>>>> 72f86849

        Ok(Self { tasks, state })
    }

    /// Test version of [Homeserver::start], using mainline Testnet, and a temporary storage.
    pub async fn start_test(testnet: &Testnet) -> Result<Self> {
        info!("Running testnet..");

        Homeserver::start(Config::test(testnet)).await
    }

    // === Getters ===

    pub fn port(&self) -> u16 {
        self.state.port
    }

    pub fn public_key(&self) -> PublicKey {
        self.state.config.keypair().public_key()
    }

    // === Public Methods ===

    /// Shutdown the server and wait for all tasks to complete.
    pub async fn shutdown(mut self) -> Result<()> {
        self.tasks.abort_all();
        self.run_until_done().await?;
        Ok(())
    }

    /// Wait for all tasks to complete.
    ///
    /// Runs forever unless tasks fail.
    pub async fn run_until_done(mut self) -> Result<()> {
        let mut final_res: Result<()> = Ok(());
        while let Some(res) = self.tasks.join_next().await {
            match res {
                Ok(Ok(())) => {}
                Err(err) if err.is_cancelled() => {}
                Ok(Err(err)) => {
                    warn!(?err, "task failed");
                    final_res = Err(Error::from(err));
                }
                Err(err) => {
                    warn!(?err, "task panicked");
                    final_res = Err(err.into());
                }
            }
        }
        final_res
    }
}

async fn shutdown_signal() {
    let ctrl_c = async {
        signal::ctrl_c()
            .await
            .expect("failed to install Ctrl+C handler");
    };

    #[cfg(unix)]
    let terminate = async {
        signal::unix::signal(signal::unix::SignalKind::terminate())
            .expect("failed to install signal handler")
            .recv()
            .await;
    };

    #[cfg(not(unix))]
    let terminate = std::future::pending::<()>();

    fn graceful_shutdown() {
        info!("Gracefully Shutting down..");
    }

    tokio::select! {
        _ = ctrl_c => graceful_shutdown(),
        _ = terminate => graceful_shutdown(),
    }
}<|MERGE_RESOLUTION|>--- conflicted
+++ resolved
@@ -20,17 +20,11 @@
 
 #[derive(Clone, Debug)]
 pub(crate) struct AppState {
-<<<<<<< HEAD
-    pub verifier: AuthVerifier,
-    pub db: DB,
-    pub pkarr_client: pkarr::Client,
-=======
     pub(crate) verifier: AuthVerifier,
     pub(crate) db: DB,
     pub(crate) pkarr_client: pkarr::Client,
     pub(crate) config: Config,
     pub(crate) port: u16,
->>>>>>> 72f86849
 }
 
 impl Homeserver {
@@ -39,11 +33,6 @@
 
         let db = DB::open(config.clone())?;
 
-<<<<<<< HEAD
-        let db = DB::open(&config.storage()?)?;
-
-=======
->>>>>>> 72f86849
         let pkarr_client = pkarr::Client::new(Settings {
             dht: DhtSettings {
                 bootstrap: config.bootstsrap(),
@@ -52,17 +41,6 @@
             },
             ..Default::default()
         })?;
-<<<<<<< HEAD
-
-        let state = AppState {
-            verifier: AuthVerifier::default(),
-            db,
-            pkarr_client: pkarr_client.clone(),
-        };
-
-        let app = crate::routes::create_app(state);
-=======
->>>>>>> 72f86849
 
         let mut tasks = JoinSet::new();
 
@@ -73,7 +51,7 @@
         let state = AppState {
             verifier: AuthVerifier::default(),
             db,
-            pkarr_client,
+            pkarr_client: pkarr_client.clone(),
             config: config.clone(),
             port,
         };
@@ -92,26 +70,12 @@
 
         info!("Homeserver listening on http://localhost:{port}");
 
-        publish_server_packet(
-            &state.pkarr_client,
-            config.keypair(),
-            &state
-                .config
-                .domain()
-                .clone()
-                .unwrap_or("localhost".to_string()),
-            port,
-        )
-        .await?;
+        publish_server_packet(&pkarr_client, &config, port).await?;
 
-<<<<<<< HEAD
-        info!("Homeserver listening on http://{}", keypair.public_key());
-=======
         info!(
-            "Homeserver listening on pubky://{}",
+            "Homeserver listening on http://{}",
             config.keypair().public_key()
         );
->>>>>>> 72f86849
 
         Ok(Self { tasks, state })
     }
