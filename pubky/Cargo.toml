[package]
name = "pubky"
version = "0.3.0"
edition = "2021"
description = "Pubky core client"
license = "MIT"
repository = "https://github.com/pubky/pubky"
keywords = ["web", "dht", "dns", "decentralized", "identity"]

[lib]
crate-type = ["cdylib", "rlib"]

[dependencies]
thiserror = "1.0.62"
wasm-bindgen = "0.2.92"
url = "2.5.2"
bytes = "^1.7.1"
base64 = "0.22.1"

pkarr = { version = "2.2.1-alpha.2", features = ["serde", "async"]  }
pubky-common = { version = "0.1.0", path = "../pubky-common" }
<<<<<<< HEAD
pkarr = { workspace = true, features = ["endpoints"] }
=======
>>>>>>> 0d8030f7

# Native dependencies
[target.'cfg(not(target_arch = "wasm32"))'.dependencies]
reqwest = { version = "0.12.5", features = ["cookies", "rustls-tls"], default-features = false }
tokio = { version = "1.37.0", features = ["full"] }

# Wasm dependencies
[target.'cfg(target_arch = "wasm32")'.dependencies]
reqwest = { version = "0.12.5", default-features = false }

wasm-bindgen = "0.2.92"
wasm-bindgen-futures = "0.4.42"

js-sys = "0.3.69"
web-sys = "0.3.70"

[dev-dependencies]
pubky-homeserver = { path = "../pubky-homeserver" }
tokio = "1.37.0"

[features]

[package.metadata.docs.rs]
all-features = true

[package.metadata.wasm-pack.profile.release]
wasm-opt = ['-g', '-O']<|MERGE_RESOLUTION|>--- conflicted
+++ resolved
@@ -17,12 +17,8 @@
 bytes = "^1.7.1"
 base64 = "0.22.1"
 
-pkarr = { version = "2.2.1-alpha.2", features = ["serde", "async"]  }
+pkarr = { git = "https://github.com/Pubky/pkarr", branch = "v3", package = "pkarr" }
 pubky-common = { version = "0.1.0", path = "../pubky-common" }
-<<<<<<< HEAD
-pkarr = { workspace = true, features = ["endpoints"] }
-=======
->>>>>>> 0d8030f7
 
 # Native dependencies
 [target.'cfg(not(target_arch = "wasm32"))'.dependencies]
