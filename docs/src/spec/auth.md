# Pubky Auth

<<<<<<< HEAD
Pubky Auth is a protocol for using user's [root key](../concepts/rootkey.md),
to authenticate themselves to a 3rd party app, and or authorize that app to access
resources on the user's [Homeserver](../concepts/homeserver.md).

### glossary

1. **Authenticator**: an application holding the Keypair used in authentication.
2. **Pubky**: the public key (pubky) identifying the user.
3. **Homeserver**: the public key (pubky) identifying the receiver of the authentication request, usually a server.
4. **3rd Party App**: an application trying to get authorized to access some resources belonging to the **Pubky**.
5. **Capabilities**: a list of strings specifying scopes and the actions that can be performed on them.
6. **HTTP relay**: an independent HTTP relay (or the backend of the 3rd Party App) forwarding the AuthToken to the frontend.
=======
Pubky Auth is a protocol for using user's [root key](../concepts/rootkey.md) to authenticate themselves to a 3rd party app and to authorize that app to access resources on the user's [Homeserver](../concepts/homeserver.md).

### Glossary
1. **Authenticator**: An application holding the Keypair used in authentication. Eg [Pubky Ring](https://github.com/pubky/pubky-ring).
1. **Pubky**: The public key (pubky) identifying the user.
1. **Homeserver**: The public key (pubky) identifying the receiver of the authentication request, usually a server.
1. **3rd Party App**: An application trying to get authorized to access some resources belonging to the **Pubky**.
1. **Capabilities**: A list of strings specifying scopes and the actions that can be performed on them.
1. **HTTP relay**: An independent HTTP relay (or the backend of the 3rd Party App) forwarding the [`AuthToken`](#authtoken-encoding) to the frontend.  
>>>>>>> 28b6df51

## Flow

Here's how is works:

```mermaid
sequenceDiagram
    participant User
    participant Authenticator
    participant 3rd Party App
    participant HTTP Relay
    participant Homeserver

    autonumber

    3rd Party App -->>3rd Party App : Generate a unique secret
    3rd Party App ->>+HTTP Relay: Subscribe
    note over 3rd Party App ,HTTP Relay: channel Id = hash(client secret)
    3rd Party App ->>Authenticator: Show QR code
    note over 3rd Party App ,Authenticator: required Capabilities,<br/>relay url, and client secret
    Authenticator-->>User: Display consent form
    User -->>Authenticator: Confirm consent
    Authenticator-->>Authenticator: Sign AuthToken & encrypt with client secret
    Authenticator->>HTTP Relay: Send encrypted AuthToken
    note over Authenticator ,HTTP Relay: channel Id = hash(client secret)
    HTTP Relay->>3rd Party App : Forward Encrypted AuthToken
    HTTP Relay->>-Authenticator: Ok
    3rd Party App -->>3rd Party App : Decrypt AuthToken & Resolve user's homeserver
    3rd Party App ->>+Homeserver: Send AuthToken
    Homeserver-->>Homeserver: Verify AuthToken
    Homeserver->>-3rd Party App : Return SessionId
    3rd Party App ->>+Homeserver: Request resources
    Homeserver-->>Homeserver: Check SessionInfo capabilities
    Homeserver ->>-3rd Party App: Ok
```

<<<<<<< HEAD
1. `3rd Party App` generates a unique (32 bytes) `cleint_secret`.
2. `3rd Party App` uses the `base64url(hash(client_secret))` as a `channlen_id` and subscribe to that channel on the `HTTP Relay` it is using.
3. `3rd Party App` formats a Pubky Auth url

=======
1. `3rd Party App` generates a unique (32 bytes) `client_secret`.
1. `3rd Party App` uses the `base64url(hash(client_secret))` as a `channel_id` and subscribe to that channel on the `HTTP Relay` it is using.
1. `3rd Party App` formats a Pubky Auth url:
>>>>>>> 28b6df51
```
pubkyauth:///
   ?relay=<HTTP Relay base (without channel_id)>
   &caps=<required capabilities>
   &secret=<base64url(client_secret)>
```

for example

```
pubkyauth:///
<<<<<<< HEAD
 ?relay=https://demo.httprelay.io/link
 &caps=/pub/pubky.app/:rw,/pub/example.com/nested:rw
 &secret=mAa8kGmlrynGzQLteDVW6-WeUGnfvHTpEmbNerbWfPI
```

and finally show that URL as a QR code to the user.

4. The `Authenticator` app scans that QR code, parse the URL, and show a consent form for the user..
5. The user decides whether or not to grant these capabilities to the `3rd Party App`.
6. If the user approves, the `Authenticator` then uses their Keypair, to sign an [AuthToken](#authtoken), then encrypt that token with the `client_secret`, then calculate the `channel_id` by hashing that secret, and send that encrypted token to the callback url, which is the `relay` + `channel_id`.
7. `HTTP Relay` forwards the encrypted AuthToken to the `3rd Party App` frontend.
8. And confirms the delivery with the `Authenticator`
9. `3rd Party App` decrypts the AuthToken using its `client_secret`, read the `pubky` in it, and send it to their `homeserver` to obtain a session.
10. `Homeserver` verifies the session and stores the corresponding `capabilities`.
11. `Homeserver` returns a session Id to the frontend to use in subsequent requests.
12. `3rd Party App` uses the session Id to access some resource at the Homeserver.
13. `Homeserver` checks the session capabilities to see if it is allowed to access that resource.
14. `Homeserver` responds to the `3rd Party App` with the resource.

## AuthToken encoding

````abnf
=======
  ?relay=https://demo.httprelay.io/link
  &caps=/pub/pubky.app/:rw,/pub/example.com/nested:rw
  &secret=mAa8kGmlrynGzQLteDVW6-WeUGnfvHTpEmbNerbWfPI
 ```
 and finally show that URL as a QR code to the user.
1. The `Authenticator` app scans that QR code, parses the URL and shows a consent form for the user.
1. The user decides whether or not to grant these capabilities to the `3rd Party App`.
1. If the user approves, the `Authenticator` uses their Keypair to sign an [`AuthToken`](#authtoken-encoding), then encrypts that token with the `client_secret`. The `channel_id` is then calculated by hashing that secret and the encrypted token is sent to the callback url, which is the `relay` + `channel_id`.
1. `HTTP Relay` forwards the encrypted `AuthToken` to the `3rd Party App` frontend and confirms the delivery with the `Authenticator`.
1. `3rd Party App` decrypts the AuthToken using its `client_secret`, reads the `pubky` in it and sends it to their `Homeserver` to obtain a session.
1. `Homeserver` verifies the session and stores the corresponding `capabilities`.
1. `Homeserver` returns a session Id to the frontend to use in subsequent requests.
1. `3rd Party App` uses the session Id to access some resource at the Homeserver.
1. `Homeserver` checks the session capabilities to see if it is allowed to access that resource.
1. `Homeserver` responds to the `3rd Party App` with the resource.

### AuthToken encoding
>>>>>>> 28b6df51
```abnf
AuthToken   = signature namespace version timestamp pubky capabilities

signature      = 64OCTET ; ed25519 signature over the rest of the token
namespace      = %x50.55.42.4b.59.3a.41.55.54.48 ; "PUBKY:AUTH" in UTF-8 (10 bytes)
version        = 1*OCTET ; Version of the AuthToken for future proofing
timestamp      = 8OCTET ; Big-endian UNIX timestamp in microseconds
pubky          = 32OCTET ; ed25519 public key of the user
capabilities   = *(capability *( "," capability ))

capability     = scope ":" actions ; Formatted as `/path/to/resource:rw`

scope          = absolute-path ; Absolute path, see RFC 3986
absolute-path  = 1*( "/" segment )
segment        = <segment, see [URI], Section 3.3>

actions      = 1*action
action        = "r" / "w" ; Read or write (more actions can be specified later)
````

<<<<<<< HEAD
## AuthToken verification

To verify a token, the `homeserver` should:

1. Check the 75th byte (version) and make sure it is `0` for this spec.
2. Deserialize the token
3. Verify that the `timestamp` is within a window from the local time, the default should be 45 seconds in the past, and 45 seconds in the future to handle latency and drifts.
4. Verify that the `pubky` is the signer of the `signature` over the rest of the serialized token after the signature (`serialized_token[65..]`).
5. To avoid reuse of the token, the `homeserver` should consider the `timestamp` and `pubky` (`serialized_token[75..115]`) as a unique sortable ID, and store it in a sortable key value store, rejecting any token that has that same ID, and removing all IDs that start with a timestamp that is older than the window mentioned in step 4.

## Unhosted

Callback URLs work fine for full-stack applications, but there are many cases where you would want to develop and application without a backend, yet you still would like to let users sign in and bring their own backend, that is not a new concept, in fact [unhosted](https://unhosted.org/) applications is one of the main reasons we are developing Homeservers.
=======
### AuthToken verification
To verify a token the `Homeserver` should:
1. Check the 75th byte (version) and make sure it is `0` for this spec.
1. Deserialize the token
1. Verify that the `timestamp` is within a window from the local time: the default should be 45 seconds in the past and 45 seconds in the future to handle latency and drifts.
1. Verify that the `pubky` is the signer of the `signature` over the rest of the serialized token after the signature (`serialized_token[65..]`).
1. To avoid reuse of the token the `Homeserver` should consider the `timestamp` and `pubky`  (`serialized_token[75..115]`) as a unique sortable ID, and store it in a sortable key value store, rejecting any token that has the same ID, and removing all IDs that start with a timestamp that is older than the window mentioned in step 3.
>>>>>>> 28b6df51

## Unhosted Apps and Relays
Callback URLs work fine for full-stack applications. There are however many cases where you would want to develop an application without a backend, yet you still would like to let users sign in and bring their own backend. The idea of [Unhosted](https://unhosted.org/) applications is one of the main reasons we are developing Homeservers.

<<<<<<< HEAD
That is why we need to encrypt the `AuthToken` with a key that the relay doesn't have access to, and only shared between the app and the `Authenticator`
=======
These applications will still need some [relay](https://httprelay.io/) to receive the `AuthToken` when the `Authenticator` sends it to the callback URL. Since the `AuthToken` is a bearer token these relays can intercept it and use it before the unhosted app. That is why we need to encrypt the `AuthToken` with a key that the relay doesn't have access to, and only shared between the app and the `Authenticator` 
>>>>>>> 28b6df51

## Limitations

### No delegation
<<<<<<< HEAD

In version zero, the `pubky` IS the `issuer`, meaning that the `AuthToken` is signed by the same key of the `pubky`. This is to simplify the spec, until we have a reason to keep the `issuer` keys even more secure than being in a mobile app used rarely to authenticate a browser session once in a while.
=======
In version zero the `pubky` **is** the `issuer`, meaning that the `AuthToken` is signed by the same key of the `pubky`. This is to simplify the spec until we have a reason to keep the `issuer` keys even more secure than being in a mobile app used rarely to authenticate a browser session once in a while.
>>>>>>> 28b6df51

Having an `issuer` that isn't exactly the `pubky` means the `issuer` themselves need a certificate of delegation signed by the `pubky`. The problem with that is that you can either lookup that certificate on the Homeserver (making the verification process async and possibly taking too long to timeout) or do what most TLS apps do right now and send the certificates chain with the token. The problem with this is that you then have to deal with the eternal problem of revocation, which basically also forces you to go lookup somewhere making the the verification process async and possibly taking too long before timeout.

### Expiration is out of scope
<<<<<<< HEAD

While the token itself can only be used for very brief period, it is immediately exchanged for another authentication mechanism (usually a session ID) and deciding the expiration date of that authentication, if any, is out of the scope of this spec.
=======
While the token itself can only be used for very brief period, it is immediately exchanged for another authentication mechanism (usually a session ID). Deciding the expiration date of that authentication, if any, is out of the scope of this spec.
>>>>>>> 28b6df51

The assumption here is that we are authorizing a session to the `Homeserver` such that the user can always access all active sessions and revoke any session that they don't like, all from the `Authenticator` app.

Other services are free to choose their authentication system once the homeserver verifies the pubky auth token, whether that is a JWT or a Session with or without expiration and are free to allow the user to manage sessions the way they see fit.<|MERGE_RESOLUTION|>--- conflicted
+++ resolved
@@ -1,29 +1,14 @@
 # Pubky Auth
 
-<<<<<<< HEAD
-Pubky Auth is a protocol for using user's [root key](../concepts/rootkey.md),
-to authenticate themselves to a 3rd party app, and or authorize that app to access
-resources on the user's [Homeserver](../concepts/homeserver.md).
-
-### glossary
-
-1. **Authenticator**: an application holding the Keypair used in authentication.
-2. **Pubky**: the public key (pubky) identifying the user.
-3. **Homeserver**: the public key (pubky) identifying the receiver of the authentication request, usually a server.
-4. **3rd Party App**: an application trying to get authorized to access some resources belonging to the **Pubky**.
-5. **Capabilities**: a list of strings specifying scopes and the actions that can be performed on them.
-6. **HTTP relay**: an independent HTTP relay (or the backend of the 3rd Party App) forwarding the AuthToken to the frontend.
-=======
 Pubky Auth is a protocol for using user's [root key](../concepts/rootkey.md) to authenticate themselves to a 3rd party app and to authorize that app to access resources on the user's [Homeserver](../concepts/homeserver.md).
 
 ### Glossary
 1. **Authenticator**: An application holding the Keypair used in authentication. Eg [Pubky Ring](https://github.com/pubky/pubky-ring).
-1. **Pubky**: The public key (pubky) identifying the user.
-1. **Homeserver**: The public key (pubky) identifying the receiver of the authentication request, usually a server.
-1. **3rd Party App**: An application trying to get authorized to access some resources belonging to the **Pubky**.
-1. **Capabilities**: A list of strings specifying scopes and the actions that can be performed on them.
-1. **HTTP relay**: An independent HTTP relay (or the backend of the 3rd Party App) forwarding the [`AuthToken`](#authtoken-encoding) to the frontend.  
->>>>>>> 28b6df51
+2. **Pubky**: The public key (pubky) identifying the user.
+3. **Homeserver**: The public key (pubky) identifying the receiver of the authentication request, usually a server.
+4. **3rd Party App**: An application trying to get authorized to access some resources belonging to the **Pubky**.
+5. **Capabilities**: A list of strings specifying scopes and the actions that can be performed on them.
+6. **HTTP relay**: An independent HTTP relay (or the backend of the 3rd Party App) forwarding the [`AuthToken`](#authtoken-encoding) to the frontend.  
 
 ## Flow
 
@@ -33,12 +18,12 @@
 sequenceDiagram
     participant User
     participant Authenticator
-    participant 3rd Party App
+    participant 3rd Party App 
     participant HTTP Relay
     participant Homeserver
 
     autonumber
-
+    
     3rd Party App -->>3rd Party App : Generate a unique secret
     3rd Party App ->>+HTTP Relay: Subscribe
     note over 3rd Party App ,HTTP Relay: channel Id = hash(client secret)
@@ -56,73 +41,39 @@
     Homeserver-->>Homeserver: Verify AuthToken
     Homeserver->>-3rd Party App : Return SessionId
     3rd Party App ->>+Homeserver: Request resources
-    Homeserver-->>Homeserver: Check SessionInfo capabilities
+    Homeserver-->>Homeserver: Check Session capabilities
     Homeserver ->>-3rd Party App: Ok
 ```
 
-<<<<<<< HEAD
-1. `3rd Party App` generates a unique (32 bytes) `cleint_secret`.
-2. `3rd Party App` uses the `base64url(hash(client_secret))` as a `channlen_id` and subscribe to that channel on the `HTTP Relay` it is using.
-3. `3rd Party App` formats a Pubky Auth url
-
-=======
 1. `3rd Party App` generates a unique (32 bytes) `client_secret`.
-1. `3rd Party App` uses the `base64url(hash(client_secret))` as a `channel_id` and subscribe to that channel on the `HTTP Relay` it is using.
-1. `3rd Party App` formats a Pubky Auth url:
->>>>>>> 28b6df51
+2. `3rd Party App` uses the `base64url(hash(client_secret))` as a `channel_id` and subscribe to that channel on the `HTTP Relay` it is using.
+3. `3rd Party App` formats a Pubky Auth url:
 ```
 pubkyauth:///
    ?relay=<HTTP Relay base (without channel_id)>
    &caps=<required capabilities>
    &secret=<base64url(client_secret)>
 ```
-
-for example
-
-```
+ for example 
+ ```
 pubkyauth:///
-<<<<<<< HEAD
- ?relay=https://demo.httprelay.io/link
- &caps=/pub/pubky.app/:rw,/pub/example.com/nested:rw
- &secret=mAa8kGmlrynGzQLteDVW6-WeUGnfvHTpEmbNerbWfPI
-```
-
-and finally show that URL as a QR code to the user.
-
-4. The `Authenticator` app scans that QR code, parse the URL, and show a consent form for the user..
-5. The user decides whether or not to grant these capabilities to the `3rd Party App`.
-6. If the user approves, the `Authenticator` then uses their Keypair, to sign an [AuthToken](#authtoken), then encrypt that token with the `client_secret`, then calculate the `channel_id` by hashing that secret, and send that encrypted token to the callback url, which is the `relay` + `channel_id`.
-7. `HTTP Relay` forwards the encrypted AuthToken to the `3rd Party App` frontend.
-8. And confirms the delivery with the `Authenticator`
-9. `3rd Party App` decrypts the AuthToken using its `client_secret`, read the `pubky` in it, and send it to their `homeserver` to obtain a session.
-10. `Homeserver` verifies the session and stores the corresponding `capabilities`.
-11. `Homeserver` returns a session Id to the frontend to use in subsequent requests.
-12. `3rd Party App` uses the session Id to access some resource at the Homeserver.
-13. `Homeserver` checks the session capabilities to see if it is allowed to access that resource.
-14. `Homeserver` responds to the `3rd Party App` with the resource.
-
-## AuthToken encoding
-
-````abnf
-=======
   ?relay=https://demo.httprelay.io/link
   &caps=/pub/pubky.app/:rw,/pub/example.com/nested:rw
   &secret=mAa8kGmlrynGzQLteDVW6-WeUGnfvHTpEmbNerbWfPI
  ```
  and finally show that URL as a QR code to the user.
 1. The `Authenticator` app scans that QR code, parses the URL and shows a consent form for the user.
-1. The user decides whether or not to grant these capabilities to the `3rd Party App`.
-1. If the user approves, the `Authenticator` uses their Keypair to sign an [`AuthToken`](#authtoken-encoding), then encrypts that token with the `client_secret`. The `channel_id` is then calculated by hashing that secret and the encrypted token is sent to the callback url, which is the `relay` + `channel_id`.
-1. `HTTP Relay` forwards the encrypted `AuthToken` to the `3rd Party App` frontend and confirms the delivery with the `Authenticator`.
-1. `3rd Party App` decrypts the AuthToken using its `client_secret`, reads the `pubky` in it and sends it to their `Homeserver` to obtain a session.
-1. `Homeserver` verifies the session and stores the corresponding `capabilities`.
-1. `Homeserver` returns a session Id to the frontend to use in subsequent requests.
-1. `3rd Party App` uses the session Id to access some resource at the Homeserver.
-1. `Homeserver` checks the session capabilities to see if it is allowed to access that resource.
-1. `Homeserver` responds to the `3rd Party App` with the resource.
+2. The user decides whether or not to grant these capabilities to the `3rd Party App`.
+3. If the user approves, the `Authenticator` uses their Keypair to sign an [`AuthToken`](#authtoken-encoding), then encrypts that token with the `client_secret`. The `channel_id` is then calculated by hashing that secret and the encrypted token is sent to the callback url, which is the `relay` + `channel_id`.
+4. `HTTP Relay` forwards the encrypted `AuthToken` to the `3rd Party App` frontend and confirms the delivery with the `Authenticator`.
+5. `3rd Party App` decrypts the AuthToken using its `client_secret`, reads the `pubky` in it and sends it to their `Homeserver` to obtain a session.
+6. `Homeserver` verifies the session and stores the corresponding `capabilities`.
+7. `Homeserver` returns a session Id to the frontend to use in subsequent requests.
+8. `3rd Party App` uses the session Id to access some resource at the Homeserver.
+9. `Homeserver` checks the session capabilities to see if it is allowed to access that resource.
+10. `Homeserver` responds to the `3rd Party App` with the resource.
 
 ### AuthToken encoding
->>>>>>> 28b6df51
 ```abnf
 AuthToken   = signature namespace version timestamp pubky capabilities
 
@@ -141,60 +92,30 @@
 
 actions      = 1*action
 action        = "r" / "w" ; Read or write (more actions can be specified later)
-````
+```
 
-<<<<<<< HEAD
-## AuthToken verification
-
-To verify a token, the `homeserver` should:
-
-1. Check the 75th byte (version) and make sure it is `0` for this spec.
-2. Deserialize the token
-3. Verify that the `timestamp` is within a window from the local time, the default should be 45 seconds in the past, and 45 seconds in the future to handle latency and drifts.
-4. Verify that the `pubky` is the signer of the `signature` over the rest of the serialized token after the signature (`serialized_token[65..]`).
-5. To avoid reuse of the token, the `homeserver` should consider the `timestamp` and `pubky` (`serialized_token[75..115]`) as a unique sortable ID, and store it in a sortable key value store, rejecting any token that has that same ID, and removing all IDs that start with a timestamp that is older than the window mentioned in step 4.
-
-## Unhosted
-
-Callback URLs work fine for full-stack applications, but there are many cases where you would want to develop and application without a backend, yet you still would like to let users sign in and bring their own backend, that is not a new concept, in fact [unhosted](https://unhosted.org/) applications is one of the main reasons we are developing Homeservers.
-=======
 ### AuthToken verification
 To verify a token the `Homeserver` should:
 1. Check the 75th byte (version) and make sure it is `0` for this spec.
-1. Deserialize the token
-1. Verify that the `timestamp` is within a window from the local time: the default should be 45 seconds in the past and 45 seconds in the future to handle latency and drifts.
-1. Verify that the `pubky` is the signer of the `signature` over the rest of the serialized token after the signature (`serialized_token[65..]`).
-1. To avoid reuse of the token the `Homeserver` should consider the `timestamp` and `pubky`  (`serialized_token[75..115]`) as a unique sortable ID, and store it in a sortable key value store, rejecting any token that has the same ID, and removing all IDs that start with a timestamp that is older than the window mentioned in step 3.
->>>>>>> 28b6df51
+2. Deserialize the token
+3. Verify that the `timestamp` is within a window from the local time: the default should be 45 seconds in the past and 45 seconds in the future to handle latency and drifts.
+4. Verify that the `pubky` is the signer of the `signature` over the rest of the serialized token after the signature (`serialized_token[65..]`).
+5. To avoid reuse of the token the `Homeserver` should consider the `timestamp` and `pubky`  (`serialized_token[75..115]`) as a unique sortable ID, and store it in a sortable key value store, rejecting any token that has the same ID, and removing all IDs that start with a timestamp that is older than the window mentioned in step 3.
 
 ## Unhosted Apps and Relays
 Callback URLs work fine for full-stack applications. There are however many cases where you would want to develop an application without a backend, yet you still would like to let users sign in and bring their own backend. The idea of [Unhosted](https://unhosted.org/) applications is one of the main reasons we are developing Homeservers.
 
-<<<<<<< HEAD
-That is why we need to encrypt the `AuthToken` with a key that the relay doesn't have access to, and only shared between the app and the `Authenticator`
-=======
 These applications will still need some [relay](https://httprelay.io/) to receive the `AuthToken` when the `Authenticator` sends it to the callback URL. Since the `AuthToken` is a bearer token these relays can intercept it and use it before the unhosted app. That is why we need to encrypt the `AuthToken` with a key that the relay doesn't have access to, and only shared between the app and the `Authenticator` 
->>>>>>> 28b6df51
 
 ## Limitations
 
 ### No delegation
-<<<<<<< HEAD
-
-In version zero, the `pubky` IS the `issuer`, meaning that the `AuthToken` is signed by the same key of the `pubky`. This is to simplify the spec, until we have a reason to keep the `issuer` keys even more secure than being in a mobile app used rarely to authenticate a browser session once in a while.
-=======
 In version zero the `pubky` **is** the `issuer`, meaning that the `AuthToken` is signed by the same key of the `pubky`. This is to simplify the spec until we have a reason to keep the `issuer` keys even more secure than being in a mobile app used rarely to authenticate a browser session once in a while.
->>>>>>> 28b6df51
 
 Having an `issuer` that isn't exactly the `pubky` means the `issuer` themselves need a certificate of delegation signed by the `pubky`. The problem with that is that you can either lookup that certificate on the Homeserver (making the verification process async and possibly taking too long to timeout) or do what most TLS apps do right now and send the certificates chain with the token. The problem with this is that you then have to deal with the eternal problem of revocation, which basically also forces you to go lookup somewhere making the the verification process async and possibly taking too long before timeout.
 
 ### Expiration is out of scope
-<<<<<<< HEAD
-
-While the token itself can only be used for very brief period, it is immediately exchanged for another authentication mechanism (usually a session ID) and deciding the expiration date of that authentication, if any, is out of the scope of this spec.
-=======
 While the token itself can only be used for very brief period, it is immediately exchanged for another authentication mechanism (usually a session ID). Deciding the expiration date of that authentication, if any, is out of the scope of this spec.
->>>>>>> 28b6df51
 
 The assumption here is that we are authorizing a session to the `Homeserver` such that the user can always access all active sessions and revoke any session that they don't like, all from the `Authenticator` app.
 
